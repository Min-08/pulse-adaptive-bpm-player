AI_SERVER_URL=http://localhost:8000/infer
LLM_RECOMMENDER_URL=http://localhost:8010/rerank
PLAYBACK_SERVER_URL=http://localhost:8020
PLAYBACK_MODE=spotify   # spotify | youtube | local
LOCAL_MUSIC_DIR=./playback/local_playlist
SPOTIFY_CLIENT_ID=
SPOTIFY_CLIENT_SECRET=
SPOTIFY_REDIRECT_URI=http://localhost:8020/callback
<<<<<<< HEAD
SPOTIFY_DEVICE_NAME=Your Pi Device
SPOTIFY_MARKET=KR
=======
SPOTIFY_DEVICE_NAME=
>>>>>>> 674b8cae
OPENAI_API_KEY=<|MERGE_RESOLUTION|>--- conflicted
+++ resolved
@@ -1,15 +1,22 @@
 AI_SERVER_URL=http://localhost:8000/infer
 LLM_RECOMMENDER_URL=http://localhost:8010/rerank
 PLAYBACK_SERVER_URL=http://localhost:8020
-PLAYBACK_MODE=spotify   # spotify | youtube | local
+
+# playback mode: spotify | youtube | local
+PLAYBACK_MODE=spotify
+
+# local fallback (미구현시 무시)
 LOCAL_MUSIC_DIR=./playback/local_playlist
+
+# Spotify OAuth
 SPOTIFY_CLIENT_ID=
 SPOTIFY_CLIENT_SECRET=
 SPOTIFY_REDIRECT_URI=http://localhost:8020/callback
-<<<<<<< HEAD
+
+# Spotify 재생 대상 디바이스 이름(Connect에서 보이는 이름과 동일)
 SPOTIFY_DEVICE_NAME=Your Pi Device
+# 추천/검색 시장 코드(예: KR, US, JP)
 SPOTIFY_MARKET=KR
-=======
-SPOTIFY_DEVICE_NAME=
->>>>>>> 674b8cae
+
+# (옵션) LLM 사용 시
 OPENAI_API_KEY=