# Pulse Adaptive BPM Player

Biofeedback 기반으로 음악 BPM을 적응적으로 조절하는 MVP 아키텍처.

## 구성 요약
<<<<<<< HEAD
=======

>>>>>>> ba1aec88
```
[Arduino Sensors] → [Raspberry Pi Gateway]
↓
(Local SQI Filter)
↓
[AI Server / Cloud]
├ Quality Analysis (Rule 기반 SQI)
├ Stress/Focus Classification (Rule 기반)
└ BPM Decision (Rule 기반)
↓
[LLM Music Selector]
└ Spotify / YouTube API → Music Playback
```

```
pulse-adaptive-bpm-player/
├─ .gitignore
├─ config/
│  └─ .env.example          # 엔드포인트·API 키 템플릿
├─ data/
│  └─ .gitkeep              # 수집 로그/샘플 CSV 저장
├─ docs/
│  └─ ARCHITECTURE.md       # 시스템/데이터 계약 요약
├─ edge/
│  ├─ arduino/
│  │  └─ placeholder.ino    # 센서 스케치 자리표시자
│  └─ pi/
│     ├─ requirements.txt   # Pi 에이전트 의존성
│     └─ pi_agent.py        # 10초 요약→AI 서버 호출→재생지시
├─ ai-server/
│  ├─ requirements.txt      # FastAPI + 규칙 기반 추론
│  ├─ main.py               # /infer: SQI/상태/BPM 결정
│  └─ models/
│     └─ .gitkeep           # 모델 파일 배치 경로
├─ llm-recommender/
│  ├─ requirements.txt
│  └─ llm_router.py         # /rerank: 후보 재정렬(초기 규칙 기반)
├─ playback/
│  ├─ requirements.txt
│  ├─ config/
│  │  └─ state_params.yaml  # 상태별 Spotify 추천 파라미터
│  └─ server.py             # /set_target: Spotify 재생 트리거
└─ scripts/
   └─ run_dev.bat           # 윈도우 로컬 실행(3 서비스 기동)
```

## 로컬 실행 방법 (Windows)
1. Python 3.11 가상환경을 생성하고 `ai-server`, `llm-recommender`, `playback`, `edge/pi` 각 디렉터리에서 `pip install -r requirements.txt`를 실행한다.
2. `config/.env.example`을 복사해 `config/.env`를 만들고 필요한 값을 채운다.
<<<<<<< HEAD
3. AI 서버용 기본 스텁 모델이 필요하면 `python ai-server/scripts/generate_stub_models.py`를 실행해 `ai-server/models/` 하위에 모델 파일을 생성한다. (실제 학습 모델이 있다면 해당 위치에 덮어쓴다.)
4. PowerShell 또는 명령 프롬프트에서 `scripts\run_dev.bat`을 실행한다. 세 개의 콘솔 창이 열리며 AI/LLM/Playback 서버가 각각 8000/8010/8020 포트에서 기동된다.
5. 브라우저로 `http://localhost:8020/login`에 접속해 Spotify 계정을 한 번 승인한다. 토큰은 `playback/.tokens/spotify.json`에 저장된다.
6. librespot/raspotify 등 Spotify Connect 디바이스를 `.env`의 `SPOTIFY_DEVICE_NAME`과 동일한 이름으로 실행한다.
7. 별도 콘솔에서 `python edge\pi\pi_agent.py`를 실행하면 10초 주기로 합성 생체 특징이 전송되고, 추론 결과가 Playback 서비스에 전달되는 것을 확인할 수 있다.
=======
3. PowerShell 또는 명령 프롬프트에서 `scripts\run_dev.bat`을 실행한다. 세 개의 콘솔 창이 열리며 AI/LLM/Playback 서버가 각각 8000/8010/8020 포트에서 기동된다.
4. 브라우저로 `http://localhost:8020/login`에 접속해 Spotify 계정을 한 번 승인한다. 토큰은 `playback/.tokens/spotify.json`에 저장된다.
5. librespot/raspotify 등 Spotify Connect 디바이스를 `.env`의 `SPOTIFY_DEVICE_NAME`과 동일한 이름으로 실행한다.
6. 별도 콘솔에서 `python edge\pi\pi_agent.py`를 실행하면 10초 주기로 합성 생체 특징이 전송되고, 추론 결과가 Playback 서비스에 전달되는 것을 확인할 수 있다.
>>>>>>> ba1aec88

## 현재 구현 현황 및 TODO
- AI 서버: 규칙 기반으로 상태/BPM을 반환하며, 실제 모델(`ai-server/models/state_lgbm.pkl`)을 로드하도록 확장 필요
- LLM 재랭커: 기본 BPM 차이 기준 정렬만 제공하며, 추후 LLM API 연동이 필요
- Playback 서비스: Spotify OAuth·추천·디바이스 탐색·재생을 지원하며, YouTube/로컬 재생 폴백 로직은 아직 TODO
- Edge Pi 에이전트: 합성 데이터를 주기적으로 전송하며, 실제 센서 연동(시리얼/BLE) 구현이 남아 있음
<<<<<<< HEAD
=======

1. Python 3.11 가상환경을 생성하고 `ai-server`, `llm-recommender`, `playback`, `edge/pi` 각 디렉터리에서 `pip install -r requirements.txt` 실행.
2. `config/.env.example`을 복사해 `config/.env`를 만들고 필요한 값을 채움.
3. PowerShell/명령 프롬프트에서 `scripts\run_dev.bat` 실행 → AI/LLM/Playback 서버가 각각 8000/8010/8020 포트에서 기동됨.
4. 브라우저에서 `http://localhost:8020/login` 접속해 **Spotify 계정 승인**. 토큰은 `playback/.tokens/spotify.json`에 저장됨.
5. `librespot/raspotify` 등 **Spotify Connect 디바이스**를 `.env`의 `SPOTIFY_DEVICE_NAME`과 동일한 이름으로 실행.
6. 별도 콘솔에서 `python edge\pi\pi_agent.py` 실행 → 10초 주기로 합성 생체 특징 전송 및 추론 결과가 Playback 서비스로 전달되는지 확인.

## 현재 구현 현황 및 TODO

* **AI 서버**: 규칙 기반으로 상태/BPM을 반환. 추후 실제 모델(`ai-server/models/state_lgbm.pkl`) 로딩으로 확장.
* **LLM 재랭커**: 현재 BPM 차이 기준 기본 정렬. 추후 LLM API 연동으로 분위기/장르 기반 재랭킹.
* **Playback 서비스**: Spotify OAuth·추천·디바이스 탐색·재생 지원. YouTube/로컬 재생 폴백 로직은 TODO.
* **Edge Pi 에이전트**: 합성 데이터 주기 전송. 실제 센서 연동(시리얼/BLE) 미구현.

## 향후 연동 TODO

* `ai-server/models/state_lgbm.pkl` 모델 로딩으로 규칙 기반 추론 대체.
* `llm-recommender`에서 OpenAI/Anthropic LLM 호출을 통해 분위기·장르 기반 재랭킹 구현.
* `playback` 서비스에 Spotify Connect 외 YouTube API, 로컬 파일 재생 로직 추가.
>>>>>>> ba1aec88
<|MERGE_RESOLUTION|>--- conflicted
+++ resolved
@@ -3,10 +3,7 @@
 Biofeedback 기반으로 음악 BPM을 적응적으로 조절하는 MVP 아키텍처.
 
 ## 구성 요약
-<<<<<<< HEAD
-=======
 
->>>>>>> ba1aec88
 ```
 [Arduino Sensors] → [Raspberry Pi Gateway]
 ↓
@@ -54,46 +51,24 @@
 ```
 
 ## 로컬 실행 방법 (Windows)
+
 1. Python 3.11 가상환경을 생성하고 `ai-server`, `llm-recommender`, `playback`, `edge/pi` 각 디렉터리에서 `pip install -r requirements.txt`를 실행한다.
 2. `config/.env.example`을 복사해 `config/.env`를 만들고 필요한 값을 채운다.
-<<<<<<< HEAD
-3. AI 서버용 기본 스텁 모델이 필요하면 `python ai-server/scripts/generate_stub_models.py`를 실행해 `ai-server/models/` 하위에 모델 파일을 생성한다. (실제 학습 모델이 있다면 해당 위치에 덮어쓴다.)
+3. (옵션) AI 서버용 기본 스텁 모델이 필요하면 `python ai-server/scripts/generate_stub_models.py`를 실행해 `ai-server/models/` 하위에 모델 파일을 생성한다. 실제 학습 모델이 있다면 해당 위치에 배치한다.
 4. PowerShell 또는 명령 프롬프트에서 `scripts\run_dev.bat`을 실행한다. 세 개의 콘솔 창이 열리며 AI/LLM/Playback 서버가 각각 8000/8010/8020 포트에서 기동된다.
 5. 브라우저로 `http://localhost:8020/login`에 접속해 Spotify 계정을 한 번 승인한다. 토큰은 `playback/.tokens/spotify.json`에 저장된다.
 6. librespot/raspotify 등 Spotify Connect 디바이스를 `.env`의 `SPOTIFY_DEVICE_NAME`과 동일한 이름으로 실행한다.
 7. 별도 콘솔에서 `python edge\pi\pi_agent.py`를 실행하면 10초 주기로 합성 생체 특징이 전송되고, 추론 결과가 Playback 서비스에 전달되는 것을 확인할 수 있다.
-=======
-3. PowerShell 또는 명령 프롬프트에서 `scripts\run_dev.bat`을 실행한다. 세 개의 콘솔 창이 열리며 AI/LLM/Playback 서버가 각각 8000/8010/8020 포트에서 기동된다.
-4. 브라우저로 `http://localhost:8020/login`에 접속해 Spotify 계정을 한 번 승인한다. 토큰은 `playback/.tokens/spotify.json`에 저장된다.
-5. librespot/raspotify 등 Spotify Connect 디바이스를 `.env`의 `SPOTIFY_DEVICE_NAME`과 동일한 이름으로 실행한다.
-6. 별도 콘솔에서 `python edge\pi\pi_agent.py`를 실행하면 10초 주기로 합성 생체 특징이 전송되고, 추론 결과가 Playback 서비스에 전달되는 것을 확인할 수 있다.
->>>>>>> ba1aec88
-
-## 현재 구현 현황 및 TODO
-- AI 서버: 규칙 기반으로 상태/BPM을 반환하며, 실제 모델(`ai-server/models/state_lgbm.pkl`)을 로드하도록 확장 필요
-- LLM 재랭커: 기본 BPM 차이 기준 정렬만 제공하며, 추후 LLM API 연동이 필요
-- Playback 서비스: Spotify OAuth·추천·디바이스 탐색·재생을 지원하며, YouTube/로컬 재생 폴백 로직은 아직 TODO
-- Edge Pi 에이전트: 합성 데이터를 주기적으로 전송하며, 실제 센서 연동(시리얼/BLE) 구현이 남아 있음
-<<<<<<< HEAD
-=======
-
-1. Python 3.11 가상환경을 생성하고 `ai-server`, `llm-recommender`, `playback`, `edge/pi` 각 디렉터리에서 `pip install -r requirements.txt` 실행.
-2. `config/.env.example`을 복사해 `config/.env`를 만들고 필요한 값을 채움.
-3. PowerShell/명령 프롬프트에서 `scripts\run_dev.bat` 실행 → AI/LLM/Playback 서버가 각각 8000/8010/8020 포트에서 기동됨.
-4. 브라우저에서 `http://localhost:8020/login` 접속해 **Spotify 계정 승인**. 토큰은 `playback/.tokens/spotify.json`에 저장됨.
-5. `librespot/raspotify` 등 **Spotify Connect 디바이스**를 `.env`의 `SPOTIFY_DEVICE_NAME`과 동일한 이름으로 실행.
-6. 별도 콘솔에서 `python edge\pi\pi_agent.py` 실행 → 10초 주기로 합성 생체 특징 전송 및 추론 결과가 Playback 서비스로 전달되는지 확인.
 
 ## 현재 구현 현황 및 TODO
 
-* **AI 서버**: 규칙 기반으로 상태/BPM을 반환. 추후 실제 모델(`ai-server/models/state_lgbm.pkl`) 로딩으로 확장.
-* **LLM 재랭커**: 현재 BPM 차이 기준 기본 정렬. 추후 LLM API 연동으로 분위기/장르 기반 재랭킹.
-* **Playback 서비스**: Spotify OAuth·추천·디바이스 탐색·재생 지원. YouTube/로컬 재생 폴백 로직은 TODO.
-* **Edge Pi 에이전트**: 합성 데이터 주기 전송. 실제 센서 연동(시리얼/BLE) 미구현.
+* AI 서버: 규칙 기반으로 상태/BPM을 반환하며, 실제 모델(`ai-server/models/state_lgbm.pkl`)을 로드하도록 확장 필요
+* LLM 재랭커: 기본 BPM 차이 기준 정렬만 제공하며, 추후 LLM API 연동이 필요
+* Playback 서비스: Spotify OAuth·추천·디바이스 탐색·재생을 지원하며, YouTube/로컬 재생 폴백 로직은 아직 TODO
+* Edge Pi 에이전트: 합성 데이터를 주기적으로 전송하며, 실제 센서 연동(시리얼/BLE) 구현이 남아 있음
 
 ## 향후 연동 TODO
 
-* `ai-server/models/state_lgbm.pkl` 모델 로딩으로 규칙 기반 추론 대체.
-* `llm-recommender`에서 OpenAI/Anthropic LLM 호출을 통해 분위기·장르 기반 재랭킹 구현.
-* `playback` 서비스에 Spotify Connect 외 YouTube API, 로컬 파일 재생 로직 추가.
->>>>>>> ba1aec88
+* `ai-server/models/state_lgbm.pkl` 모델 로딩으로 규칙 기반 추론 대체
+* `llm-recommender`에서 OpenAI/Anthropic LLM 호출을 통해 분위기·장르 기반 재랭킹 구현
+* `playback` 서비스에 Spotify Connect 외 YouTube API, 로컬 파일 재생 로직 추가